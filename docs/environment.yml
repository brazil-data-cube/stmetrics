--- conflicted
+++ resolved
@@ -22,9 +22,5 @@
   - affine
   - numba
   - tqdm
-<<<<<<< HEAD
-  - nbsphinx
-=======
   - pip:
-    - nbsphinx
->>>>>>> bd219131
+    - nbsphinx